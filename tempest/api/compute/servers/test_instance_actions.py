--- conflicted
+++ resolved
@@ -48,9 +48,8 @@
     def test_get_instance_action(self):
         # Get the action details of the provided server
         body = self.client.show_instance_action(
-<<<<<<< HEAD
-            self.server_id, self.request_id)['instanceAction']
-        self.assertEqual(self.server_id, body['instance_uuid'])
+            self.server['id'], self.request_id)['instanceAction']
+        self.assertEqual(self.server['id'], body['instance_uuid'])
         self.assertEqual('create', body['action'])
 
 
@@ -75,9 +74,4 @@
                 ['instanceActions'])
         self.assertEqual(len(body), 2, str(body))
         self.assertEqual(sorted([i['action'] for i in body]),
-                         ['create', 'delete'])
-=======
-            self.server['id'], self.request_id)['instanceAction']
-        self.assertEqual(self.server['id'], body['instance_uuid'])
-        self.assertEqual('create', body['action'])
->>>>>>> 74ef7c7e
+                         ['create', 'delete'])